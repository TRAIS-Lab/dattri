name: Unit-test

on: [pull_request, workflow_dispatch, push]

jobs:
  build:
    runs-on: ubuntu-latest
    strategy:
      matrix:
        python-version: ["3.9", "3.10"]
    steps:
    - uses: actions/checkout@v3
    - name: Set up Python ${{ matrix.python-version }}
      uses: actions/setup-python@v3
      with:
        python-version: ${{ matrix.python-version }}
    - name: Install dependencies
      run: |
        python -m pip install --upgrade pip
        pip install wheel
        pip install pytest
        pip install torch
        pip install numpy
<<<<<<< HEAD
=======
        pip install scikit-learn
>>>>>>> 8d446558

        python setup.py sdist bdist_wheel
        pip install dist/*.whl
    - name: Analysing the code with pytest
      run: |
        pytest -v test<|MERGE_RESOLUTION|>--- conflicted
+++ resolved
@@ -21,10 +21,8 @@
         pip install pytest
         pip install torch
         pip install numpy
-<<<<<<< HEAD
-=======
         pip install scikit-learn
->>>>>>> 8d446558
+
 
         python setup.py sdist bdist_wheel
         pip install dist/*.whl
