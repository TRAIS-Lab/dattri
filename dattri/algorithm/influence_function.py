--- conflicted
+++ resolved
@@ -644,7 +644,6 @@
                 dimensional tensor with the shape of (batchsize, transformed_dimension).
         """
 
-<<<<<<< HEAD
         def _single_datainf(
             v: torch.Tensor,
             grad: torch.Tensor,
@@ -705,7 +704,15 @@
                 is used for ensembling of different trained model.
             query (torch.Tensor): Input gradient to split, could be train/test
                 gradients. Normally of shape (batch_size,parameter)
-=======
+
+        Returns:
+            Tuple[torch.Tensor, ...]: The layer-wise splitted tensor, a tuple of shape
+                (batch_size,layer0_size), (batch_size,layer1_size)...
+        """
+        model_params, param_layer_map = self.task.get_param(
+            index, layer_split=True,
+        from dattri.func.fisher import ifvp_datainf
+
         model_params, param_layer_map = self.task.get_param(ckpt_idx, layer_split=True)
 
         self.ihvp_func = ifvp_datainf(
@@ -714,15 +721,6 @@
             (None, 0),
             param_layer_map=param_layer_map,
             **self.transformation_kwargs,
-        )
->>>>>>> 9555376d
-
-        Returns:
-            Tuple[torch.Tensor, ...]: The layer-wise splitted tensor, a tuple of shape
-                (batch_size,layer0_size), (batch_size,layer1_size)...
-        """
-        model_params, param_layer_map = self.task.get_param(
-            index, layer_split=True,
         )
         split_index = [0] * (param_layer_map[-1] + 1)
         for idx, layer_index in enumerate(param_layer_map):
@@ -765,7 +763,6 @@
                 stacklevel=1,
             )
 
-<<<<<<< HEAD
         _check_shuffle(train_dataloader)
         _check_shuffle(test_dataloader)
 
@@ -853,7 +850,7 @@
         tda_output /= checkpoint_running_count
 
         return tda_output
-=======
+
         vector_product = 0
         for full_data_ in self.full_train_dataloader:
             # move to device
@@ -863,5 +860,4 @@
                 query_split,
             )
             vector_product += torch.cat(res, dim=1).detach()
-        return vector_product
->>>>>>> 9555376d
+        return vector_product