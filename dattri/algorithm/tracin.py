"""This module implement TracIn."""

from __future__ import annotations

from typing import TYPE_CHECKING, Any, Dict, Union

if TYPE_CHECKING:
    from typing import Callable, List, Optional

    from torch.utils.data import DataLoader


import torch
from torch import Tensor
from torch.func import jacrev, vmap
from torch.nn.functional import normalize

from dattri.func.random_projection import random_project
from dattri.func.utils import flatten_params

from .base import BaseAttributor
from .utils import _check_shuffle


class TracInAttributor(BaseAttributor):
    """TracIn attributor."""

    def __init__(
        self,
        target_func: Callable,
        params_list: Union[List[dict]],
        weight_list: Tensor,
        normalized_grad: bool,
        projector_kwargs: Optional[Dict[str, Any]] = None,
        device: str = "cpu",
    ) -> None:
        """TracIn attributor initialization.

        Args:
            target_func (Callable): The target function to be attributed.
                The function can be quite flexible, but it should take the parameters
                and the (data, label) as input. A typical example is as follows:
                ```python
                @flatten_func(model)
                def f(params, image, label):
                    loss = nn.CrossEntropyLoss()
                    yhat = torch.func.functional_call(model, params, image)
                    return loss(yhat, label)
                ```.
                This examples calculates the loss of the model on input data-label pair.
            params_list (Union[List[dict], List[str]]): The parameters of the target
                function. The input should be a list of dictionaries, where the keys
                indicate the name of a parameter and the value is the parameter tensor.
            weight_list (Tensor): The weight used for the "weighted sum". For
                TracIn/CosIn, this will contain a list of learning rates at each ckpt;
                for Grad-Dot/Grad-Cos, this will be a list of ones.
            normalized_grad (bool): Whether to apply normalization to gradients.
            projector_kwargs (Optional[Dict[str, Any]]): The keyword arguments for the
                projector.
            device (str): The device to run the attributor. Default is cpu.
        """
        self.target_func = target_func
        self.params_list = [flatten_params(params) for params in params_list]
        self.weight_list = weight_list
        # these are projector kwargs shared by train/test projector
        self.projector_kwargs = projector_kwargs
        # set proj seed
        if projector_kwargs is not None:
            self.proj_seed = self.projector_kwargs.get("proj_seed", 0)
        self.normalized_grad = normalized_grad
        self.device = device
        self.full_train_dataloader = None
        # to get per-sample gradients for a mini-batch of train/test samples
        self.grad_func = vmap(jacrev(self.target_func), in_dims=(None, 0))

    def cache(self) -> None:
        """Precompute and cache some values for efficiency."""

    def attribute(
        self,
        train_dataloader: DataLoader,
        test_dataloader: DataLoader,
    ) -> Tensor:
        """Calculate the influence of the training set on the test set.

        Args:
            train_dataloader (DataLoader): The dataloader for
                training samples to calculate the influence. It can be a subset
                of the full training set if `cache` is called before. A subset
                means that only a part of the training set's influence is calculated.
                The dataloader should not be shuffled.
            test_dataloader (DataLoader): The dataloader for
                test samples to calculate the influence. The dataloader should not\
                be shuffled.

        Raises:
            ValueError: The length of params_list and weight_list don't match.

        Returns:
            Tensor: The influence of the training set on the test set, with
                the shape of (num_train_samples, num_test_samples).
        """
        super().attribute(train_dataloader, test_dataloader)

        _check_shuffle(train_dataloader)
        _check_shuffle(test_dataloader)

        # check the length match between params list and weight list
        if len(self.params_list) != len(self.weight_list):
            msg = "the length of params, weights lists don't match."
            raise ValueError(msg)

        # placeholder for the TDA result
        # should work for torch dataset without sampler
        tda_output = torch.zeros(
            size=(len(train_dataloader.sampler), len(test_dataloader.sampler)),
<<<<<<< HEAD

=======
>>>>>>> 99976d85
        )

        # iterate over each checkpoint (each ensemble)
        for param_index, (params, params_weight) in enumerate(
            zip(self.params_list, self.weight_list),
        ):
            # prepare a checkpoint-specific seed
            if self.projector_kwargs is not None:
                ckpt_seed = self.proj_seed * int(1e5) + param_index

            for train_batch_idx, train_batch_data_ in enumerate(train_dataloader):
                # move to device
                train_batch_data = tuple(
                    data.to(self.device) for data in train_batch_data_
                )
<<<<<<< HEAD

=======
>>>>>>> 99976d85
                # get gradient of train

                if self.projector_kwargs is not None:
                    # insert checkpoint-specific seed for the projector
                    self.projector_kwargs["proj_seed"] = ckpt_seed
                    # define the projector for this batch of data
                    self.train_random_project = random_project(
                        self.grad_func(params, train_batch_data),
                        # get the batch size, prevent edge case
                        train_batch_data[0].shape[0],
                        **self.projector_kwargs,
                    )

                    train_batch_grad = self.train_random_project(
                        self.grad_func(params, train_batch_data),
                    )
                else:
                    train_batch_grad = self.grad_func(params, train_batch_data)

                for test_batch_idx, test_batch_data_ in enumerate(test_dataloader):
                    # move to device
                    test_batch_data = tuple(
                        data.to(self.device) for data in test_batch_data_
                    )
<<<<<<< HEAD

=======
>>>>>>> 99976d85
                    # get gradient of test

                    if self.projector_kwargs is not None:
                        # insert checkpoint-specific seed for the projector
                        self.projector_kwargs["proj_seed"] = ckpt_seed
                        # define the projector for this batch of data
                        self.test_random_project = random_project(
                            self.grad_func(params, test_batch_data),
                            test_batch_data[0].shape[0],
                            **self.projector_kwargs,
                        )

                        test_batch_grad = self.test_random_project(
                            self.grad_func(params, test_batch_data),
                        )
                    else:
                        test_batch_grad = self.grad_func(params, test_batch_data)

                    # results position based on batch info
                    row_st = train_batch_idx * train_dataloader.batch_size
                    row_ed = min(
                        (train_batch_idx + 1) * train_dataloader.batch_size,
                        len(train_dataloader.sampler),
                    )

                    col_st = test_batch_idx * test_dataloader.batch_size
                    col_ed = min(
                        (test_batch_idx + 1) * test_dataloader.batch_size,
                        len(test_dataloader.sampler),
                    )

                    # accumulate the TDA score in corresponding positions (blocks)
                    if self.normalized_grad:
                        tda_output[row_st:row_ed, col_st:col_ed] += (
<<<<<<< HEAD

=======
>>>>>>> 99976d85
                            (
                                normalize(train_batch_grad)
                                @ normalize(test_batch_grad).T
                                * params_weight
                            )
<<<<<<< HEAD
                            .clone()
=======
>>>>>>> 99976d85
                            .detach()
                            .cpu()
                        )
                    else:
                        tda_output[row_st:row_ed, col_st:col_ed] += (
                            (train_batch_grad @ test_batch_grad.T * params_weight)
<<<<<<< HEAD
                            .clone()
                            .detach()
                            .cpu()

=======
                            .detach()
                            .cpu()
>>>>>>> 99976d85
                        )

        return tda_output<|MERGE_RESOLUTION|>--- conflicted
+++ resolved
@@ -114,10 +114,6 @@
         # should work for torch dataset without sampler
         tda_output = torch.zeros(
             size=(len(train_dataloader.sampler), len(test_dataloader.sampler)),
-<<<<<<< HEAD
-
-=======
->>>>>>> 99976d85
         )
 
         # iterate over each checkpoint (each ensemble)
@@ -133,10 +129,6 @@
                 train_batch_data = tuple(
                     data.to(self.device) for data in train_batch_data_
                 )
-<<<<<<< HEAD
-
-=======
->>>>>>> 99976d85
                 # get gradient of train
 
                 if self.projector_kwargs is not None:
@@ -161,10 +153,6 @@
                     test_batch_data = tuple(
                         data.to(self.device) for data in test_batch_data_
                     )
-<<<<<<< HEAD
-
-=======
->>>>>>> 99976d85
                     # get gradient of test
 
                     if self.projector_kwargs is not None:
@@ -199,34 +187,19 @@
                     # accumulate the TDA score in corresponding positions (blocks)
                     if self.normalized_grad:
                         tda_output[row_st:row_ed, col_st:col_ed] += (
-<<<<<<< HEAD
-
-=======
->>>>>>> 99976d85
                             (
                                 normalize(train_batch_grad)
                                 @ normalize(test_batch_grad).T
                                 * params_weight
                             )
-<<<<<<< HEAD
-                            .clone()
-=======
->>>>>>> 99976d85
                             .detach()
                             .cpu()
                         )
                     else:
                         tda_output[row_st:row_ed, col_st:col_ed] += (
                             (train_batch_grad @ test_batch_grad.T * params_weight)
-<<<<<<< HEAD
-                            .clone()
                             .detach()
                             .cpu()
-
-=======
-                            .detach()
-                            .cpu()
->>>>>>> 99976d85
                         )
 
         return tda_output