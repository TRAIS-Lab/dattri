--- conflicted
+++ resolved
@@ -770,15 +770,11 @@
         if batch_size is None:
             batch_size = x_in.shape[dim]
         elif batch_size != x_in.shape[dim]:
-<<<<<<< HEAD
+
             message = (
                 f"Input batch size mismatch! Expected {batch_size},"
                 f"found {x_in.shape[dim]} for input tensor {i}."
             )
-=======
-            message = (f"Input batch size mismatch! Expected {batch_size},"
-                       f"found {x_in.shape[dim]} for input tensor {i}.")
->>>>>>> a45407c9
             raise IHVPUsageError(message)
 
     if batch_size is None:
@@ -788,19 +784,12 @@
     return batch_size
 
 
-<<<<<<< HEAD
 def _sample_random_batch(
     *x,
     num_samples: int,
     in_dims: Optional[Tuple] = None,
     batch_size: int = 1,
 ) -> Tuple[torch.Tensor, ...]:
-=======
-def _sample_random_batch(*x,
-                         num_samples: int,
-                         in_dims: Optional[Tuple] = None,
-                         batch_size: int = 1) -> Tuple[torch.Tensor, ...]:
->>>>>>> a45407c9
     """Randomly sample a batch of `batch_size` from the input data, without replacement.
 
     Args:
@@ -825,17 +814,11 @@
     sampled_indices = torch.randperm(num_samples)[:batch_size]
 
     return tuple(
-<<<<<<< HEAD
         x_in.index_select(dim, sampled_indices) if dim is not None else x_in
-=======
-        x_in.index_select(dim, sampled_indices)
-        if dim is not None else x_in
->>>>>>> a45407c9
         for x_in, dim in zip(x, in_dims)
     )
 
 
-<<<<<<< HEAD
 def ihvp_lissa(
     func: Callable,
     argnums: int = 0,
@@ -846,16 +829,6 @@
     scaling: int = 50.0,
     mode: str = "rev-rev",
 ) -> Callable:
-=======
-def ihvp_lissa(func: Callable,
-               argnums: int = 0,
-               batch_size: int = 1,
-               num_repeat: int = 1,
-               recursion_depth: int = 5000,
-               damping: int = 0.0,
-               scaling: int = 50.0,
-               mode: str = "rev-rev") -> Callable:
->>>>>>> a45407c9
     """IHVP via LiSSA algorithm.
 
     Standing for the inverse-hessian-vector product, returns a function that,
@@ -891,17 +864,12 @@
     """
     hvp_func = hvp(func, argnums=argnums, mode=mode)
 
-<<<<<<< HEAD
     def _ihvp_lissa_func(
         x: Tuple[torch.Tensor, ...],
         v: Tensor,
         in_dims: Optional[Tuple] = None,
     ) -> Tensor:
-=======
-    def _ihvp_lissa_func(x: Tuple[torch.Tensor, ...],
-                         v: Tensor,
-                         in_dims: Optional[Tuple] = None) -> Tensor:
->>>>>>> a45407c9
+
         """The IHVP function via LiSSA algorithm.
 
         Args:
@@ -923,7 +891,6 @@
             for _ in range(num_repeat):
                 curr_estimate = vec.detach().clone()  # No gradient on v
                 for _ in range(recursion_depth):
-<<<<<<< HEAD
                     sampled_input = _sample_random_batch(
                         *x,
                         batch_size=batch_size,
@@ -932,16 +899,6 @@
                     )
                     hvp = hvp_func(sampled_input, curr_estimate)
                     curr_estimate = vec + (1 - damping) * curr_estimate - hvp / scaling
-=======
-                    sampled_input = _sample_random_batch(*x,
-                                                         batch_size=batch_size,
-                                                         num_samples=num_samples,
-                                                         in_dims=in_dims)
-                    hvp = hvp_func(sampled_input, curr_estimate)
-                    curr_estimate = (vec
-                                     + (1 - damping) * curr_estimate
-                                     - hvp / scaling)
->>>>>>> a45407c9
 
                 ihvp_estimations.append(curr_estimate / scaling)
 
@@ -952,7 +909,6 @@
     return _ihvp_lissa_func
 
 
-<<<<<<< HEAD
 def ihvp_at_x_lissa(
     func: Callable,
     *x,
@@ -965,18 +921,7 @@
     scaling: int = 50.0,
     mode: str = "rev-rev",
 ) -> Callable:
-=======
-def ihvp_at_x_lissa(func: Callable,
-                    *x,
-                    in_dims: Optional[Tuple] = None,
-                    argnums: int = 0,
-                    batch_size: int = 1,
-                    num_repeat: int = 1,
-                    recursion_depth: int = 5000,
-                    damping: int = 0.0,
-                    scaling: int = 50.0,
-                    mode: str = "rev-rev") -> Callable:
->>>>>>> a45407c9
+
     """IHVP with fixed func inputs via LiSSA algorithm.
 
     Standing for the inverse-hessian-vector product, returns a function that,
@@ -1024,7 +969,7 @@
         Returns:
             The IHVP value.
         """
-<<<<<<< HEAD
+        
         ihvp_lissa_func = ihvp_lissa(
             func,
             argnums,
@@ -1035,16 +980,7 @@
             scaling,
             mode,
         )
-=======
-        ihvp_lissa_func = ihvp_lissa(func,
-                                     argnums,
-                                     num_repeat,
-                                     batch_size,
-                                     recursion_depth,
-                                     damping,
-                                     scaling,
-                                     mode)
->>>>>>> a45407c9
+
         return ihvp_lissa_func(x, v, in_dims=in_dims)
 
     return _ihvp_at_x_lissa_func
