--- conflicted
+++ resolved
@@ -777,15 +777,10 @@
         if batch_size is None:
             batch_size = x_in.shape[dim]
         elif batch_size != x_in.shape[dim]:
-<<<<<<< HEAD
-            message = (f"Input batch size mismatch! Expected {batch_size}, "
-                       f"found {x_in.shape[dim]} for input tensor {i}.")
-=======
             message = (
                 f"Input batch size mismatch! Expected {batch_size},"
                 f"found {x_in.shape[dim]} for input tensor {i}."
             )
->>>>>>> 9fe038c1
             raise IHVPUsageError(message)
 
     if batch_size is None:
