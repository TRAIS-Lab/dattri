--- conflicted
+++ resolved
@@ -17,8 +17,6 @@
 from torch import Tensor
 
 from .utils import _vectorize as vectorize
-<<<<<<< HEAD
-
 
 def get_parameter_chunk_sizes(
     model: torch.nn.Module,
@@ -83,9 +81,6 @@
         int: Total number of params.
     """
     return parameters_to_vector(model.parameters()).numel()
-
-=======
->>>>>>> 143b289e
 
 
 class ProjectionType(str, Enum):
