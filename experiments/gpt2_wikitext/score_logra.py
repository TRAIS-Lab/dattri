#!/usr/bin/env python
# coding=utf-8
# Copyright 2021 The HuggingFace Inc. team. All rights reserved.
#
# Licensed under the Apache License, Version 2.0 (the "License");
# you may not use this file except in compliance with the License.
# You may obtain a copy of the License at
#
#     http://www.apache.org/licenses/LICENSE-2.0
#
# Unless required by applicable law or agreed to in writing, software
# distributed under the License is distributed on an "AS IS" BASIS,
# WITHOUT WARRANTIES OR CONDITIONS OF ANY KIND, either express or implied.
# See the License for the specific language governing permissions and
# limitations under the License.
"""
Fine-tuning the library models for causal language modeling (GPT, GPT-2, CTRL, ...)
on a text file or a dataset without using HuggingFace Trainer.

Here is the full list of checkpoints on the hub that can be fine-tuned by this script:
https://huggingface.co/models?filter=text-generation
"""
# You can also adapt this script on your own causal language modeling task. Pointers for this are left as comments.

import argparse
import json
import logging
import math
import os
import random
from itertools import chain
from pathlib import Path
import csv
from pathlib import PosixPath

import datasets
import torch
from accelerate import Accelerator, DistributedType
from accelerate.logging import get_logger
from accelerate.utils import set_seed
from datasets import load_dataset
from huggingface_hub import HfApi
from torch.utils.data import DataLoader
from tqdm.auto import tqdm

import transformers
from transformers import (
    CONFIG_MAPPING,
    MODEL_MAPPING,
    AutoConfig,
    AutoModelForCausalLM,
    AutoTokenizer,
    SchedulerType,
    default_data_collator,
    get_scheduler,
)
from transformers.utils import check_min_version
from transformers.utils.versions import require_version
<<<<<<< HEAD
=======

# send_example_telemetry was removed in newer versions of transformers
try:
    from transformers.utils import send_example_telemetry
except ImportError:
    send_example_telemetry = None

>>>>>>> 87b3706e
from dattri.benchmark.utils import SubsetSampler


# Will error if the minimal version of Transformers is not installed. Remove at your own risks.
check_min_version("4.46.0")

logger = get_logger(__name__)

require_version(
    "datasets>=2.14.0",
    "To fix: pip install -r examples/pytorch/language-modeling/requirements.txt",
)

MODEL_CONFIG_CLASSES = list(MODEL_MAPPING.keys())
MODEL_TYPES = tuple(conf.model_type for conf in MODEL_CONFIG_CLASSES)


def parse_args():
    parser = argparse.ArgumentParser(
        description="Finetune a transformers model on a causal language modeling task"
    )
    parser.add_argument(
        "--dataset_name",
        type=str,
        default=None,
        help="The name of the dataset to use (via the datasets library).",
    )
    parser.add_argument(
        "--dataset_config_name",
        type=str,
        default=None,
        help="The configuration name of the dataset to use (via the datasets library).",
    )
    parser.add_argument(
        "--train_file",
        type=str,
        default=None,
        help="A csv, txt or a json file containing the training data.",
    )
    parser.add_argument(
        "--validation_file",
        type=str,
        default=None,
        help="A csv, txt or a json file containing the validation data.",
    )
    parser.add_argument(
        "--validation_split_percentage",
        default=5,
        help="The percentage of the train set used as validation set in case there's no validation split",
    )
    parser.add_argument(
        "--model_name_or_path",
        type=str,
        help="Path to pretrained model or model identifier from huggingface.co/models.",
        required=False,
    )
    parser.add_argument(
        "--config_name",
        type=str,
        default=None,
        help="Pretrained config name or path if not the same as model_name",
    )
    parser.add_argument(
        "--tokenizer_name",
        type=str,
        default=None,
        help="Pretrained tokenizer name or path if not the same as model_name",
    )
    parser.add_argument(
        "--use_slow_tokenizer",
        action="store_true",
        help="If passed, will use a slow tokenizer (not backed by the 🤗 Tokenizers library).",
    )
    parser.add_argument(
        "--per_device_train_batch_size",
        type=int,
        default=8,
        help="Batch size (per device) for the training dataloader.",
    )
    parser.add_argument(
        "--per_device_eval_batch_size",
        type=int,
        default=8,
        help="Batch size (per device) for the evaluation dataloader.",
    )
    parser.add_argument(
        "--learning_rate",
        type=float,
        default=5e-5,
        help="Initial learning rate (after the potential warmup period) to use.",
    )
    parser.add_argument(
        "--weight_decay", type=float, default=0.0, help="Weight decay to use."
    )
    parser.add_argument(
        "--num_train_epochs",
        type=int,
        default=3,
        help="Total number of training epochs to perform.",
    )
    parser.add_argument(
        "--max_train_steps",
        type=int,
        default=None,
        help="Total number of training steps to perform. If provided, overrides num_train_epochs.",
    )
    parser.add_argument(
        "--gradient_accumulation_steps",
        type=int,
        default=1,
        help="Number of updates steps to accumulate before performing a backward/update pass.",
    )
    parser.add_argument(
        "--lr_scheduler_type",
        type=SchedulerType,
        default="linear",
        help="The scheduler type to use.",
        choices=[
            "linear",
            "cosine",
            "cosine_with_restarts",
            "polynomial",
            "constant",
            "constant_with_warmup",
        ],
    )
    parser.add_argument(
        "--num_warmup_steps",
        type=int,
        default=0,
        help="Number of steps for the warmup in the lr scheduler.",
    )
    parser.add_argument(
        "--output_dir", type=str, default=None, help="Where to store the final model."
    )
    parser.add_argument(
        "--seed", type=int, default=None, help="A seed for reproducible training."
    )
    parser.add_argument(
        "--model_type",
        type=str,
        default=None,
        help="Model type to use if training from scratch.",
        choices=MODEL_TYPES,
    )
    parser.add_argument(
        "--block_size",
        type=int,
        default=None,
        help=(
            "Optional input sequence length after tokenization. The training dataset will be truncated in block of"
            " this size for training. Default to the model max input length for single sentence inputs (take into"
            " account special tokens)."
        ),
    )
    parser.add_argument(
        "--preprocessing_num_workers",
        type=int,
        default=None,
        help="The number of processes to use for the preprocessing.",
    )
    parser.add_argument(
        "--overwrite_cache",
        action="store_true",
        help="Overwrite the cached training and evaluation sets",
    )
    parser.add_argument(
        "--no_keep_linebreaks",
        action="store_true",
        help="Do not keep line breaks when using TXT files.",
    )
    parser.add_argument(
        "--push_to_hub",
        action="store_true",
        help="Whether or not to push the model to the Hub.",
    )
    parser.add_argument(
        "--hub_model_id",
        type=str,
        help="The name of the repository to keep in sync with the local `output_dir`.",
    )
    parser.add_argument(
        "--hub_token", type=str, help="The token to use to push to the Model Hub."
    )
    parser.add_argument(
        "--trust_remote_code",
        action="store_true",
        help=(
            "Whether to trust the execution of code from datasets/models defined on the Hub."
            " This option should only be set to `True` for repositories you trust and in which you have read the"
            " code, as it will execute code present on the Hub on your local machine."
        ),
    )
    parser.add_argument(
        "--checkpointing_steps",
        type=str,
        default=None,
        help="Whether the various states should be saved at the end of every n steps, or 'epoch' for each epoch.",
    )
    parser.add_argument(
        "--resume_from_checkpoint",
        type=str,
        default=None,
        help="If the training should continue from a checkpoint folder.",
    )
    parser.add_argument(
        "--with_tracking",
        action="store_true",
        help="Whether to enable experiment trackers for logging.",
    )
    parser.add_argument(
        "--report_to",
        type=str,
        default="all",
        help=(
            'The integration to report the results and logs to. Supported platforms are `"tensorboard"`,'
            ' `"wandb"`, `"comet_ml"` and `"clearml"`. Use `"all"` (default) to report to all integrations. '
            "Only applicable when `--with_tracking` is passed."
        ),
    )
    parser.add_argument(
        "--low_cpu_mem_usage",
        action="store_true",
        help=(
            "It is an option to create the model as an empty shell, then only materialize its parameters when the pretrained weights are loaded. "
            "If passed, LLM loading time and RAM consumption will be benefited."
        ),
    )
    parser.add_argument(
        "--subset_ratio",
        type=float,
        default=1.0,
        help="The ratio used for model training.",
    )
    args = parser.parse_args()

    # Sanity checks
    if (
        args.dataset_name is None
        and args.train_file is None
        and args.validation_file is None
    ):
        raise ValueError("Need either a dataset name or a training/validation file.")
    else:
        if args.train_file is not None:
            extension = args.train_file.split(".")[-1]
            if extension not in ["csv", "json", "txt"]:
                raise ValueError("`train_file` should be a csv, json or txt file.")
        if args.validation_file is not None:
            extension = args.validation_file.split(".")[-1]
            if extension not in ["csv", "json", "txt"]:
                raise ValueError("`validation_file` should be a csv, json or txt file.")

    if args.push_to_hub:
        if args.output_dir is None:
            raise ValueError(
                "Need an `output_dir` to create a repo when `--push_to_hub` is passed."
            )

    return args


def main():
    args = parse_args()

<<<<<<< HEAD
    send_example_telemetry("run_clm_no_trainer", args)
=======
    # Sending telemetry. Tracking the example usage helps us better allocate resources to maintain them. The
    # information sent is the one passed as arguments along with your Python/PyTorch versions.
    if send_example_telemetry is not None:
        send_example_telemetry("run_clm_no_trainer", args)
>>>>>>> 87b3706e

    # Initialize the accelerator. We will let the accelerator handle device placement for us in this example.
    # If we're using tracking, we also need to initialize it here and it will by default pick up all supported trackers
    # in the environment
    accelerator_log_kwargs = {}

    if args.with_tracking:
        accelerator_log_kwargs["log_with"] = args.report_to
        accelerator_log_kwargs["project_dir"] = args.output_dir

    accelerator = Accelerator(
        gradient_accumulation_steps=args.gradient_accumulation_steps,
        **accelerator_log_kwargs,
    )

    # Make one log on every process with the configuration for debugging.
    logging.basicConfig(
        format="%(asctime)s - %(levelname)s - %(name)s - %(message)s",
        datefmt="%m/%d/%Y %H:%M:%S",
        level=logging.INFO,
    )
    logger.info(accelerator.state, main_process_only=False)
    if accelerator.is_local_main_process:
        datasets.utils.logging.set_verbosity_warning()
        transformers.utils.logging.set_verbosity_info()
    else:
        datasets.utils.logging.set_verbosity_error()
        transformers.utils.logging.set_verbosity_error()

    # If passed along, set the training seed now.
    if args.seed is not None:
        set_seed(args.seed)

    # Handle the repository creation
    if accelerator.is_main_process:
        if args.push_to_hub:
            # Retrieve of infer repo_name
            repo_name = args.hub_model_id
            if repo_name is None:
                repo_name = Path(args.output_dir).absolute().name
            # Create repo and retrieve repo_id
            api = HfApi()
            repo_id = api.create_repo(
                repo_name, exist_ok=True, token=args.hub_token
            ).repo_id

            with open(os.path.join(args.output_dir, ".gitignore"), "w+") as gitignore:
                if "step_*" not in gitignore:
                    gitignore.write("step_*\n")
                if "epoch_*" not in gitignore:
                    gitignore.write("epoch_*\n")
        elif args.output_dir is not None:
            os.makedirs(args.output_dir, exist_ok=True)
    accelerator.wait_for_everyone()

    # Get the datasets: you can either provide your own CSV/JSON/TXT training and evaluation files (see below)
    # or just provide the name of one of the public datasets available on the hub at https://huggingface.co/datasets/
    # (the dataset will be downloaded automatically from the datasets Hub).
    #
    # For CSV/JSON files, this script will use the column called 'text' or the first column if no column called
    # 'text' is found. You can easily tweak this behavior (see below).
    #
    # In distributed training, the load_dataset function guarantee that only one local process can concurrently
    # download the dataset.
    if args.dataset_name is not None:
        # Downloading and loading a dataset from the hub.
        raw_datasets = load_dataset(
            args.dataset_name,
            args.dataset_config_name,
            trust_remote_code=args.trust_remote_code,
        )
        if "validation" not in raw_datasets.keys():
            raw_datasets["validation"] = load_dataset(
                args.dataset_name,
                args.dataset_config_name,
                split=f"train[:{args.validation_split_percentage}%]",
                trust_remote_code=args.trust_remote_code,
            )
            raw_datasets["train"] = load_dataset(
                args.dataset_name,
                args.dataset_config_name,
                split=f"train[{args.validation_split_percentage}%:]",
                trust_remote_code=args.trust_remote_code,
            )
    else:
        data_files = {}
        dataset_args = {}
        if args.train_file is not None:
            data_files["train"] = args.train_file
            extension = args.train_file.split(".")[-1]
        if args.validation_file is not None:
            data_files["validation"] = args.validation_file
            extension = args.validation_file.split(".")[-1]
        if extension == "txt":
            extension = "text"
            dataset_args["keep_linebreaks"] = not args.no_keep_linebreaks
        raw_datasets = load_dataset(extension, data_files=data_files, **dataset_args)
        # If no validation data is there, validation_split_percentage will be used to divide the dataset.
        if "validation" not in raw_datasets.keys():
            raw_datasets["validation"] = load_dataset(
                extension,
                data_files=data_files,
                split=f"train[:{args.validation_split_percentage}%]",
                **dataset_args,
            )
            raw_datasets["train"] = load_dataset(
                extension,
                data_files=data_files,
                split=f"train[{args.validation_split_percentage}%:]",
                **dataset_args,
            )

    # See more about loading any type of standard or custom dataset (from files, python dict, pandas DataFrame, etc) at
    # https://huggingface.co/docs/datasets/loading_datasets.

    # Load pretrained model and tokenizer
    #
    # In distributed training, the .from_pretrained methods guarantee that only one local process can concurrently
    # download model & vocab.
    if args.config_name:
        config = AutoConfig.from_pretrained(
            args.config_name,
            trust_remote_code=args.trust_remote_code,
        )
    elif args.model_name_or_path:
        config = AutoConfig.from_pretrained(
            args.model_name_or_path,
            trust_remote_code=args.trust_remote_code,
        )
    else:
        config = CONFIG_MAPPING[args.model_type]()
        logger.warning("You are instantiating a new config instance from scratch.")

    if args.tokenizer_name:
        tokenizer = AutoTokenizer.from_pretrained(
            args.tokenizer_name,
            use_fast=not args.use_slow_tokenizer,
            trust_remote_code=args.trust_remote_code,
        )
    elif args.model_name_or_path:
        tokenizer = AutoTokenizer.from_pretrained(
            args.model_name_or_path,
            use_fast=not args.use_slow_tokenizer,
            trust_remote_code=args.trust_remote_code,
        )
    else:
        raise ValueError(
            "You are instantiating a new tokenizer from scratch. This is not supported by this script. "
            "You can do it from another script, save it, and load it from here, using --tokenizer_name."
        )

    if args.model_name_or_path:
        model = AutoModelForCausalLM.from_pretrained(
            args.model_name_or_path,
            from_tf=bool(".ckpt" in args.model_name_or_path),
            config=config,
            low_cpu_mem_usage=args.low_cpu_mem_usage,
            trust_remote_code=args.trust_remote_code,
            attn_implementation="eager",  # Use eager attention for better performance
        )
    else:
        logger.info("Training new model from scratch")
        model = AutoModelForCausalLM.from_config(
            config, trust_remote_code=args.trust_remote_code
        )

    # We resize the embeddings only when necessary to avoid index errors. If you are creating a model from scratch
    # on a small vocab and want a smaller embedding size, remove this test.
    embedding_size = model.get_input_embeddings().weight.shape[0]
    if len(tokenizer) > embedding_size:
        model.resize_token_embeddings(len(tokenizer))

    # Preprocessing the datasets.
    # First we tokenize all the texts.
    column_names = raw_datasets["train"].column_names
    text_column_name = "text" if "text" in column_names else column_names[0]

    def tokenize_function(examples):
        return tokenizer(examples[text_column_name])

    with accelerator.main_process_first():
        tokenized_datasets = raw_datasets.map(
            tokenize_function,
            batched=True,
            num_proc=args.preprocessing_num_workers,
            remove_columns=column_names,
            load_from_cache_file=not args.overwrite_cache,
            desc="Running tokenizer on dataset",
        )

    if args.block_size is None:
        block_size = tokenizer.model_max_length
        if block_size > config.max_position_embeddings:
            logger.warning(
                f"The tokenizer picked seems to have a very large `model_max_length` ({tokenizer.model_max_length}). "
                f"Using block_size={min(1024, config.max_position_embeddings)} instead. You can change that default value by passing --block_size xxx."
            )
            block_size = min(1024, config.max_position_embeddings)
    else:
        if args.block_size > tokenizer.model_max_length:
            logger.warning(
                f"The block_size passed ({args.block_size}) is larger than the maximum length for the model "
                f"({tokenizer.model_max_length}). Using block_size={tokenizer.model_max_length}."
            )
        block_size = min(args.block_size, tokenizer.model_max_length)

    # Main data processing function that will concatenate all texts from our dataset and generate chunks of block_size.
    def group_texts(examples):
        # Concatenate all texts.
        concatenated_examples = {k: list(chain(*examples[k])) for k in examples.keys()}
        total_length = len(concatenated_examples[list(examples.keys())[0]])
        # We drop the small remainder, and if the total_length < block_size  we exclude this batch and return an empty dict.
        # We could add padding if the model supported it instead of this drop, you can customize this part to your needs.
        total_length = (total_length // block_size) * block_size
        # Split by chunks of max_len.
        result = {
            k: [t[i : i + block_size] for i in range(0, total_length, block_size)]
            for k, t in concatenated_examples.items()
        }
        result["labels"] = result["input_ids"].copy()
        return result

    # Note that with `batched=True`, this map processes 1,000 texts together, so group_texts throws away a remainder
    # for each of those groups of 1,000 texts. You can adjust that batch_size here but a higher value might be slower
    # to preprocess.
    #
    # To speed up this part, we use multiprocessing. See the documentation of the map method for more information:
    # https://huggingface.co/docs/datasets/process#map

    with accelerator.main_process_first():
        lm_datasets = tokenized_datasets.map(
            group_texts,
            batched=True,
            num_proc=args.preprocessing_num_workers,
            load_from_cache_file=not args.overwrite_cache,
            desc=f"Grouping texts in chunks of {block_size}",
        )

    # >>>>>>>>>>>>>>>>>>>>> dattri Code begins here >>>>>>>>>>>>>>>>>>>>>

    train_dataset = lm_datasets["train"]
    eval_dataset = lm_datasets["validation"]

    train_sampler = SubsetSampler(range(len(train_dataset)))

    # Dataset length
    logger.info(f"The training dataset length: {len(train_dataset)}.")
    logger.info(f"The eval dataset length: {len(eval_dataset)}.")

    # DataLoaders creation:
    train_dataloader = DataLoader(
        train_dataset,
        collate_fn=default_data_collator,
        batch_size=4,
        sampler=train_sampler,
    )
    eval_dataloader = DataLoader(
        eval_dataset, collate_fn=default_data_collator, batch_size=4, shuffle=False
    )

    from dattri.algorithm import LoGraAttributor
    import torch.nn as nn

    from transformers.pytorch_utils import Conv1D
    from dattri.task import AttributionTask

<<<<<<< HEAD
    model_id = -1  # Use checkpoint 0 (final checkpoint)
=======
    model_id = 0
>>>>>>> 87b3706e
    checkpoint = f"{args.output_dir}/{model_id}"

    def checkpoints_load_func(model, checkpoint):
        model = AutoModelForCausalLM.from_pretrained(checkpoint).cuda()
        model.eval()
        return replace_conv1d_modules(model)

    def f(model, batch, device):
        inputs = {k: v.to(device) for k, v in batch.items()}
        outputs = model(**inputs)
        return outputs.loss

    def m(model, batch, device):
        inputs = {k: v.to(device) for k, v in batch.items()}
        outputs = model(**inputs)
        logp = -outputs.loss
        return logp - torch.log(1 - torch.exp(logp))

    def find_layers(model, layer_type="Linear", return_type="instance"):
        """
        Find all layers of a certain type in a model.
        Args:
            model: The model to find layers in.
            layer_type: The type of layer to find.
            return_type: The type of return value.
        Returns:
            layers: A list of layers of the specified type.
            If return_type is "instance", the layers are instances of the specified type.
            If return_type is "name", the layers are named tuples of the specified type.
            If return_type is "name_instance", the layers are named tuples of the specified type and their instances.
        """
        layers = []
        return_module_name = not (return_type == "instance")

        if return_module_name:
            for module_name, module in model.named_modules():
                if (
                    isinstance(module, nn.Linear)
                    or isinstance(module, nn.LayerNorm)
                    or isinstance(module, nn.Embedding)
                ):
                    layers.append((module_name, module))
        else:
            for module in model.modules():
                if (
                    isinstance(module, nn.Linear)
                    or isinstance(module, nn.LayerNorm)
                    or isinstance(module, nn.Embedding)
                ):
                    layers.append(module)

        if return_module_name:
            if layer_type == "Linear":
                layers = [
                    (name, layer)
                    for name, layer in layers
                    if isinstance(layer, nn.Linear)
                ]
            elif layer_type == "Linear_LayerNorm":
                layers = [
                    (name, layer)
                    for name, layer in layers
                    if isinstance(layer, (nn.Linear, nn.LayerNorm))
                ]
            elif layer_type == "LayerNorm":
                layers = [
                    (name, layer)
                    for name, layer in layers
                    if isinstance(layer, nn.LayerNorm)
                ]
            else:
                raise ValueError(
                    "Invalid setting now. Choose from 'Linear', 'LayerNorm', and 'Linear_LayerNorm'."
                )
        else:
            if layer_type == "Linear":
                layers = [layer for layer in layers if isinstance(layer, nn.Linear)]
            elif layer_type == "Linear_LayerNorm":
                layers = [
                    layer
                    for layer in layers
                    if isinstance(layer, nn.Linear) or isinstance(layer, nn.LayerNorm)
                ]
            elif layer_type == "LayerNorm":
                layers = [layer for layer in layers if isinstance(layer, nn.LayerNorm)]
            else:
                raise ValueError(
                    "Invalid setting now. Choose from 'Linear', 'LayerNorm', and 'Linear_LayerNorm'."
                )

        if return_type == "instance":
            return layers
        elif return_type == "name":
            return [name for name, layer in layers]
        elif return_type == "name_instance":
            return [(name, layer) for name, layer in layers]
        else:
            raise ValueError(
                "Invalid return_type. Choose from 'instance', 'name', and 'name_instance'."
            )

    def replace_conv1d_modules(model):
        """
        Replace all Conv1D modules in a model with Linear modules.
        Args:
            model: The model to replace Conv1D modules in.
        Returns:
            model: The model with all Conv1D modules replaced with Linear modules.
        """
        # GPT-2 is defined in terms of Conv1D. However, this does not work for EK-FAC.
        # Here, we convert these Conv1D modules to linear modules recursively.
        for name, module in model.named_children():
            if len(list(module.children())) > 0:
                replace_conv1d_modules(module)

            if isinstance(module, Conv1D):
                new_module = nn.Linear(
                    in_features=module.weight.shape[0],
                    out_features=module.weight.shape[1],
                )
                new_module.weight.data.copy_(module.weight.data.t())
                new_module.bias.data.copy_(module.bias.data)
                setattr(model, name, new_module)
        return model

    model = replace_conv1d_modules(model)
    layer_names = find_layers(model, "Linear", return_type="name")

    task = AttributionTask(
        model=model,
        loss_func=f,
        target_func=m,
        checkpoints=checkpoint,
        checkpoints_load_func=checkpoints_load_func,
    )

    attributor = LoGraAttributor(
        task=task,
        layer_names=layer_names,
        hessian="eFIM",
        damping=1e0,
        device="cuda",
        proj_dim=4096,  # 64*64
        offload="cpu",
    )

    attributor.cache(train_dataloader)
    score = attributor.attribute(train_dataloader, eval_dataloader)

    torch.save(score, "score_logra.pt")
    logger.info("Attribution scores saved to score_logra.pt")


if __name__ == "__main__":
    main()<|MERGE_RESOLUTION|>--- conflicted
+++ resolved
@@ -54,18 +54,8 @@
     default_data_collator,
     get_scheduler,
 )
-from transformers.utils import check_min_version
+from transformers.utils import check_min_version, send_example_telemetry
 from transformers.utils.versions import require_version
-<<<<<<< HEAD
-=======
-
-# send_example_telemetry was removed in newer versions of transformers
-try:
-    from transformers.utils import send_example_telemetry
-except ImportError:
-    send_example_telemetry = None
-
->>>>>>> 87b3706e
 from dattri.benchmark.utils import SubsetSampler
 
 
@@ -331,14 +321,7 @@
 def main():
     args = parse_args()
 
-<<<<<<< HEAD
     send_example_telemetry("run_clm_no_trainer", args)
-=======
-    # Sending telemetry. Tracking the example usage helps us better allocate resources to maintain them. The
-    # information sent is the one passed as arguments along with your Python/PyTorch versions.
-    if send_example_telemetry is not None:
-        send_example_telemetry("run_clm_no_trainer", args)
->>>>>>> 87b3706e
 
     # Initialize the accelerator. We will let the accelerator handle device placement for us in this example.
     # If we're using tracking, we also need to initialize it here and it will by default pick up all supported trackers
@@ -605,11 +588,7 @@
     from transformers.pytorch_utils import Conv1D
     from dattri.task import AttributionTask
 
-<<<<<<< HEAD
     model_id = -1  # Use checkpoint 0 (final checkpoint)
-=======
-    model_id = 0
->>>>>>> 87b3706e
     checkpoint = f"{args.output_dir}/{model_id}"
 
     def checkpoints_load_func(model, checkpoint):
