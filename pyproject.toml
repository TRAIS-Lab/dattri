--- conflicted
+++ resolved
@@ -4,13 +4,10 @@
 
 [tool.ruff.lint]
 select = ["ALL"]
-<<<<<<< HEAD
 ignore = ["ANN101", "ANN002", "D203", "D213", "D407", "PLR0913", "UP", "TD002", "TD003", "FIX002"]  
 # ignores: ANN101 (strict rule on .self type annotation), ANN002 (unnecessarily strict rule), D203 (conflict with D211), D213 (conflict with D212), D407 (supporting Google style docstrings), PLR0913 (strict rule on #args in function), UP (compatibility with Python 3.8)
 # ignores: TD002 (Missing author in TODO), TD003 (Missing issue link), FIX002 (TODO needs to be fixed)
-=======
-ignore = ["ANN002", "D203", "D213", "D407", "UP", "TD002", "TD003", "FIX002"]  # ignores: ANN002 (unnecessarily strict rule), D203 (conflict with D211), D213 (conflict with D212), D407 (supporting Google style docstrings), UP (compatibility with Python 3.8), TD002 (Missing author in TODO), TD003 (Missing issue link), FIX002 (TODO needs to be fixed)
->>>>>>> 43efc912
+
 
 [tool.ruff.lint.extend-per-file-ignores]
 "__init__.py" = ["E401", "E402"]
