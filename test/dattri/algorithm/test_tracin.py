"""Test for TracIn."""

<<<<<<< HEAD
=======
import copy
>>>>>>> eaba14e0
import shutil
from pathlib import Path

import torch
from torch import nn
from torch.func import grad, vmap
from torch.utils.data import DataLoader, TensorDataset

from dattri.algorithm.tracin import TracInAttributor
from dattri.benchmark.datasets.cifar2.cifar2_resnet9 import train_cifar2_resnet9
from dattri.benchmark.datasets.mnist import train_mnist_lr, train_mnist_mlp
from dattri.func.utils import flatten_func, flatten_params


class TestTracInAttributor:
    """Test for TracIn."""

    def test_tracin_proj(self):
        """Test for TracIn with projectors."""
        train_dataset = TensorDataset(
            torch.randn(20, 1, 28, 28),
            torch.randint(0, 10, (20,)),
        )
        test_dataset = TensorDataset(
            torch.randn(10, 1, 28, 28),
            torch.randint(0, 10, (10,)),
        )
        train_loader = DataLoader(train_dataset, batch_size=4)
        test_loader = DataLoader(test_dataset, batch_size=2)

        model = train_mnist_lr(train_loader)

        # the function directly operate on batches of images/labels
        # not on dataloader anymore to allow vmap usage
        # need to prepare a batch dim in the begining
        @flatten_func(model)
        def f(params, image_label_pair):
            image, label = image_label_pair
            image_t = image.unsqueeze(0)
            label_t = label.unsqueeze(0)
            loss = nn.CrossEntropyLoss()
            yhat = torch.func.functional_call(model, params, image_t)
            return loss(yhat, label_t)

        # to simlulate multiple checkpoints
        model_1 = train_mnist_lr(train_loader, epoch_num=1)
        model_2 = train_mnist_lr(train_loader, epoch_num=2)
        path = Path("./ckpts")
        if not path.exists():
            path.mkdir(parents=True)
        torch.save(model_1.state_dict(), path / "model_1.pt")
        torch.save(model_2.state_dict(), path / "model_2.pt")

        checkpoint_list = ["ckpts/model_1.pt", "ckpts/model_2.pt"]

        # train and test always share the same projector
        # checkpoints need to have differnt projectors
        pytest_device = "cpu"
        projector_kwargs = {
            "proj_dim": 512,
            "proj_max_batch_size": 32,
            "proj_seed": 42,
            "device": pytest_device,
            "use_half_precision": True,
        }

        # test with projector list
        attributor = TracInAttributor(
            target_func=f,
            model=model,
            checkpoint_list=checkpoint_list,
<<<<<<< HEAD
            normalized_grad=True,
            weight_list=torch.ones(len(checkpoint_list)),
=======
            weight_list=torch.ones(len(checkpoint_list)),
            normalized_grad=True,
>>>>>>> eaba14e0
            projector_kwargs=projector_kwargs,
            device=torch.device(pytest_device),
        )
        score = attributor.attribute(train_loader, test_loader)
        assert score.shape == (len(train_loader.dataset), len(test_loader.dataset))
        assert torch.count_nonzero(score) == len(train_loader.dataset) * len(
            test_loader.dataset,
        )

        shutil.rmtree(path)

    def test_tracin(self):
        """Test for TracIn without projectors."""
        train_dataset = TensorDataset(
            torch.randn(20, 1, 28, 28),
            torch.randint(0, 10, (20,)),
        )
        test_dataset = TensorDataset(
            torch.randn(10, 1, 28, 28),
            torch.randint(0, 10, (10,)),
        )
        train_loader = DataLoader(train_dataset, batch_size=4)
        test_loader = DataLoader(test_dataset, batch_size=2)

        model = train_mnist_lr(train_loader)

        # the function directly operate on batches of images/labels
        # not on dataloader anymore to allow vmap usage
        # need to prepare a batch dim in the begining
        @flatten_func(model)
        def f(params, image_label_pair):
            image, label = image_label_pair
            image_t = image.unsqueeze(0)
            label_t = label.unsqueeze(0)
            loss = nn.CrossEntropyLoss()
            yhat = torch.func.functional_call(model, params, image_t)
            return loss(yhat, label_t)

        # to simlulate multiple checkpoints
        model_1 = train_mnist_lr(train_loader, epoch_num=1)
        model_2 = train_mnist_lr(train_loader, epoch_num=2)
        path = Path("./ckpts")
        if not path.exists():
            path.mkdir(parents=True)
        torch.save(model_1.state_dict(), path / "model_1.pt")
        torch.save(model_2.state_dict(), path / "model_2.pt")

        checkpoint_list = ["ckpts/model_1.pt", "ckpts/model_2.pt"]

        pytest_device = "cpu"
        # test with no projector list
        attributor = TracInAttributor(
            target_func=f,
            model=model,
            checkpoint_list=checkpoint_list,
<<<<<<< HEAD
            normalized_grad=True,
            weight_list=torch.ones(len(checkpoint_list)),
=======
            weight_list=torch.ones(len(checkpoint_list)),
            normalized_grad=True,
>>>>>>> eaba14e0
            device=torch.device(pytest_device),
        )
        score = attributor.attribute(train_loader, test_loader)
        assert score.shape == (len(train_loader.dataset), len(test_loader.dataset))
        assert torch.count_nonzero(score) == len(train_loader.dataset) * len(
            test_loader.dataset,
        )

<<<<<<< HEAD
=======
        shutil.rmtree(path)

    def test_mnist_lr_multi_ckpts_grad(self):
        """Test for gradient computation correctness for mnist lr."""
        train_dataset = TensorDataset(
            torch.randn(20, 1, 28, 28),
            torch.randint(0, 10, (20,)),
        )

        train_loader = DataLoader(train_dataset, batch_size=4)

        model = train_mnist_lr(train_loader)

        @flatten_func(model)
        def f(params, image_label_pair):
            image, label = image_label_pair
            image_t = image.unsqueeze(0)
            label_t = label.unsqueeze(0)
            loss = nn.CrossEntropyLoss()
            yhat = torch.func.functional_call(model, params, image_t)
            return loss(yhat, label_t)

        grad_func = vmap(grad(f), in_dims=(None, 0))

        # to simlulate multiple checkpoints
        model_1 = train_mnist_lr(train_loader, epoch_num=1)
        model_2 = train_mnist_lr(train_loader, epoch_num=2)
        path = Path("./ckpts")
        if not path.exists():
            path.mkdir(parents=True)
        torch.save(model_1.state_dict(), path / "model_1.pt")
        torch.save(model_2.state_dict(), path / "model_2.pt")

        checkpoint_list = ["ckpts/model_1.pt", "ckpts/model_2.pt"]

        # correct version: no param storage
        ckpt_grad_1 = []
        for checkpoint in checkpoint_list:
            # load checkpoint to the model
            model.load_state_dict(torch.load(checkpoint))
            model.eval()
            # get the model parameter
            parameters = {k: v.detach() for k, v in model.named_parameters()}

            grad_cache = []
            for train_batch_data in train_loader:
                # get gradient of train
                grad_t = grad_func(flatten_params(parameters), train_batch_data)
                grad_cache.append(grad_t)
            ckpt_grad_1.append(torch.cat(grad_cache, dim=0))

        # incorrect version: param storage
        ckpt_grad_2 = []
        param_list = []
        for checkpoint in checkpoint_list:
            # load checkpoint to the model
            model.load_state_dict(torch.load(checkpoint))
            model.eval()
            # get the model parameter
            parameters = {k: copy.deepcopy(v) for k, v in model.named_parameters()}

            param_list.append(parameters)
        for param in param_list:
            grad_cache = []
            for train_batch_data in train_loader:
                # get gradient of train
                grad_t = grad_func(flatten_params(param), train_batch_data)
                grad_cache.append(grad_t)
            ckpt_grad_2.append(torch.cat(grad_cache, dim=0))

        # check closeness of gradient result
        # match for mnist exp
        for idx in range(len(checkpoint_list)):
            assert torch.allclose(ckpt_grad_1[idx], ckpt_grad_2[idx])

        shutil.rmtree(path)

    def test_mnist_mlp_multi_ckpts_grad(self):
        """Test for gradient computation correctness for mnist mlp."""
        train_dataset = TensorDataset(
            torch.randn(20, 1, 28, 28),
            torch.randint(0, 10, (20,)),
        )

        train_loader = DataLoader(train_dataset, batch_size=4)

        model = train_mnist_mlp(train_loader)

        @flatten_func(model)
        def f(params, image_label_pair):
            image, label = image_label_pair
            image_t = image.unsqueeze(0)
            label_t = label.unsqueeze(0)
            loss = nn.CrossEntropyLoss()
            yhat = torch.func.functional_call(model, params, image_t)
            return loss(yhat, label_t)

        grad_func = vmap(grad(f), in_dims=(None, 0))

        # to simlulate multiple checkpoints
        model_1 = train_mnist_mlp(train_loader, epoch_num=1)
        model_2 = train_mnist_mlp(train_loader, epoch_num=2)
        path = Path("./ckpts")
        if not path.exists():
            path.mkdir(parents=True)
        torch.save(model_1.state_dict(), path / "model_1.pt")
        torch.save(model_2.state_dict(), path / "model_2.pt")

        checkpoint_list = ["ckpts/model_1.pt", "ckpts/model_2.pt"]

        # correct version: no param storage
        ckpt_grad_1 = []
        for checkpoint in checkpoint_list:
            # load checkpoint to the model
            model.load_state_dict(torch.load(checkpoint))
            model.eval()
            # get the model parameter
            parameters = {k: v.detach() for k, v in model.named_parameters()}

            grad_cache = []
            for train_batch_data in train_loader:
                # get gradient of train
                grad_t = grad_func(flatten_params(parameters), train_batch_data)
                grad_cache.append(grad_t)
            ckpt_grad_1.append(torch.cat(grad_cache, dim=0))

        # incorrect version: param storage
        ckpt_grad_2 = []
        param_list = []
        for checkpoint in checkpoint_list:
            # load checkpoint to the model
            model.load_state_dict(torch.load(checkpoint))
            model.eval()
            # get the model parameter
            parameters = {k: copy.deepcopy(v) for k, v in model.named_parameters()}

            param_list.append(parameters)
        for param in param_list:
            grad_cache = []
            for train_batch_data in train_loader:
                # get gradient of train
                grad_t = grad_func(flatten_params(param), train_batch_data)
                grad_cache.append(grad_t)
            ckpt_grad_2.append(torch.cat(grad_cache, dim=0))

        # check closeness of gradient result
        # match for mnist exp
        for idx in range(len(checkpoint_list)):
            assert torch.allclose(ckpt_grad_1[idx], ckpt_grad_2[idx])

        shutil.rmtree(path)

    def test_cifar2_multi_ckpts_grad(self):
        """Test for gradient computation correctness for cifar2."""
        train_dataset = TensorDataset(
            torch.randn(20, 3, 32, 32),
            torch.randint(0, 2, (20,)),
        )

        train_loader = DataLoader(train_dataset, batch_size=4)

        model = train_cifar2_resnet9(train_loader)

        @flatten_func(model)
        def f(params, image_label_pair):
            image, label = image_label_pair
            image_t = image.unsqueeze(0)
            label_t = label.unsqueeze(0)
            loss = nn.CrossEntropyLoss()
            yhat = torch.func.functional_call(model, params, image_t)
            return loss(yhat, label_t)

        grad_func = vmap(grad(f), in_dims=(None, 0))

        # to simlulate multiple checkpoints
        model_1 = train_cifar2_resnet9(train_loader, num_epochs=1)
        model_2 = train_cifar2_resnet9(train_loader, num_epochs=2)
        path = Path("./ckpts")
        if not path.exists():
            path.mkdir(parents=True)
        torch.save(model_1.state_dict(), path / "model_1.pt")
        torch.save(model_2.state_dict(), path / "model_2.pt")

        checkpoint_list = ["ckpts/model_1.pt", "ckpts/model_2.pt"]

        # correct version: no param storage
        ckpt_grad_1 = []
        for checkpoint in checkpoint_list:
            # load checkpoint to the model
            model.load_state_dict(torch.load(checkpoint))
            model.eval()
            # get the model parameter
            parameters = {k: v.detach() for k, v in model.named_parameters()}

            grad_cache = []
            for train_batch_data in train_loader:
                # get gradient of train
                grad_t = grad_func(flatten_params(parameters), train_batch_data)
                grad_cache.append(grad_t)
            ckpt_grad_1.append(torch.cat(grad_cache, dim=0))

        # incorrect version: param storage
        ckpt_grad_2 = []
        param_list = []
        for checkpoint in checkpoint_list:
            # load checkpoint to the model
            model.load_state_dict(torch.load(checkpoint))
            model.eval()
            # get the model parameter
            # need deepcopy to
            parameters = {k: copy.deepcopy(v) for k, v in model.named_parameters()}
            param_list.append(parameters)
        for param in param_list:
            grad_cache = []
            for train_batch_data in train_loader:
                # get gradient of train
                grad_t = grad_func(flatten_params(param), train_batch_data)
                grad_cache.append(grad_t)
            ckpt_grad_2.append(torch.cat(grad_cache, dim=0))

        # check closeness of gradient result
        # DOES NOT match for cifar2 exp (only match for the last ckpt no matter
        # how many chpts will have)

        # first checkpoint: not match
        assert not torch.allclose(ckpt_grad_1[0], ckpt_grad_2[0])

        # second (last) checkpoint: match
        assert torch.allclose(ckpt_grad_1[1], ckpt_grad_2[1])

>>>>>>> eaba14e0
        shutil.rmtree(path)<|MERGE_RESOLUTION|>--- conflicted
+++ resolved
@@ -1,9 +1,7 @@
 """Test for TracIn."""
 
-<<<<<<< HEAD
-=======
+
 import copy
->>>>>>> eaba14e0
 import shutil
 from pathlib import Path
 
@@ -75,13 +73,8 @@
             target_func=f,
             model=model,
             checkpoint_list=checkpoint_list,
-<<<<<<< HEAD
             normalized_grad=True,
             weight_list=torch.ones(len(checkpoint_list)),
-=======
-            weight_list=torch.ones(len(checkpoint_list)),
-            normalized_grad=True,
->>>>>>> eaba14e0
             projector_kwargs=projector_kwargs,
             device=torch.device(pytest_device),
         )
@@ -137,13 +130,8 @@
             target_func=f,
             model=model,
             checkpoint_list=checkpoint_list,
-<<<<<<< HEAD
             normalized_grad=True,
             weight_list=torch.ones(len(checkpoint_list)),
-=======
-            weight_list=torch.ones(len(checkpoint_list)),
-            normalized_grad=True,
->>>>>>> eaba14e0
             device=torch.device(pytest_device),
         )
         score = attributor.attribute(train_loader, test_loader)
@@ -152,8 +140,6 @@
             test_loader.dataset,
         )
 
-<<<<<<< HEAD
-=======
         shutil.rmtree(path)
 
     def test_mnist_lr_multi_ckpts_grad(self):
@@ -384,5 +370,4 @@
         # second (last) checkpoint: match
         assert torch.allclose(ckpt_grad_1[1], ckpt_grad_2[1])
 
->>>>>>> eaba14e0
         shutil.rmtree(path)