--- conflicted
+++ resolved
@@ -358,15 +358,16 @@
         )
 
         # Set a larger tolerance for LiSSA
-<<<<<<< HEAD
-        assert torch.allclose(ihvp_lissa_at_x_func(vec),
-                              ihvp_explicit_at_x_func(vec),
-                              atol=0.08)
-        assert torch.allclose(ihvp_lissa_func((xs, ys, theta),
-                                              vec,
-                                              in_dims=(0, 0, None)),
-                              ihvp_explicit_at_x_func(vec),
-                              atol=0.08)
+        assert torch.allclose(
+            ihvp_lissa_at_x_func(vec),
+            ihvp_explicit_at_x_func(vec),
+            atol=0.08,
+        )
+        assert torch.allclose(
+            ihvp_lissa_func((xs, ys, theta), vec, in_dims=(0, 0, None)),
+            ihvp_explicit_at_x_func(vec),
+            atol=0.08,
+        )
 
     def test_ihvp_ekfac(self):
         """Test ihvp_ekfac_at_x."""
@@ -443,16 +444,4 @@
         for i in range(5):
             corr = np.corrcoef(ground_truth[i].detach().numpy(),
                                estimation[i].detach().numpy())[0, 1]
-            assert corr > 0.95  # noqa: PLR2004
-=======
-        assert torch.allclose(
-            ihvp_lissa_at_x_func(vec),
-            ihvp_explicit_at_x_func(vec),
-            atol=0.08,
-        )
-        assert torch.allclose(
-            ihvp_lissa_func((xs, ys, theta), vec, in_dims=(0, 0, None)),
-            ihvp_explicit_at_x_func(vec),
-            atol=0.08,
-        )
->>>>>>> a45407c9
+            assert corr > 0.95  # noqa: PLR2004