--- conflicted
+++ resolved
@@ -14,11 +14,8 @@
     ihvp_arnoldi,
     ihvp_at_x_arnoldi,
     ihvp_at_x_cg,
-<<<<<<< HEAD
+    ihvp_at_x_datainf,
     ihvp_at_x_ekfac,
-=======
-    ihvp_at_x_datainf,
->>>>>>> 794f1742
     ihvp_at_x_explicit,
     ihvp_at_x_lissa,
     ihvp_cg,
@@ -374,84 +371,6 @@
             atol=0.08,
         )
 
-<<<<<<< HEAD
-    def test_ihvp_ekfac(self):
-        """Test ihvp_ekfac_at_x."""
-        dim_in, dim_out = 100, 1
-        sample_size = 5000
-
-        class LinearModel(torch.nn.Module):
-            def __init__(self) -> None:
-                super(LinearModel, self).__init__()
-                self.linear = torch.nn.Linear(dim_in, dim_out, bias=False)
-
-            def forward(self, x: torch.Tensor) -> torch.Tensor:
-                x = x.view(x.shape[0], -1)
-                return self.linear(x)
-
-        @manual_cache_forward
-        def custom_forward_method(self, hidden_states):
-            if not hasattr(self, EKFAC_CACHE_KEY):
-                # Normal forward pass
-                hidden_states = hidden_states.view(hidden_states.shape[0], -1)
-                return self.linear(hidden_states)
-
-            # Forward pass with caching i/o variables
-            cache = getattr(self, EKFAC_CACHE_KEY)
-            x1 = hidden_states.view(hidden_states.shape[0], -1)
-            y1 = self.linear(x1)
-            cache.input_hidden_pairs.append((x1, y1))
-            return y1
-
-        model = LinearModel()
-        model_params = {k: p for k, p in model.named_parameters() if p.requires_grad}
-
-        x = torch.randn(sample_size, dim_in)
-        y = torch.randn(sample_size, dim_out)
-        v = torch.randn(5, dim_out, dim_in)
-
-        @flatten_func(model, param_num=0)
-        def f(params):
-            logits = torch.func.functional_call(model, params, x)
-            return torch.mean((logits - y)**2)
-
-        @flatten_func(model, param_num=0)
-        def f_ekfac(params, x, y):
-            # The custom function should zero out gradient
-            with torch.no_grad():
-                for param in model.parameters():
-                    if param.grad is not None:
-                        param.grad.zero_()
-
-            logits = torch.func.functional_call(model, params, x)
-            return torch.mean((logits - y)**2, dim=-1)
-
-        ihvp_explicit_at_x_func = ihvp_at_x_explicit(
-            f,
-            flatten_params(model_params),
-            argnums=0,
-        )
-
-        ground_truth = ihvp_explicit_at_x_func(v.reshape(5, -1))
-
-        model.forward = types.MethodType(custom_forward_method, model)
-        cache = MLPCache()
-        setattr(model, EKFAC_CACHE_KEY, cache)
-
-        ihvp_at_x_ekfac_func = ihvp_at_x_ekfac(f_ekfac,
-                                               *(flatten_params(model_params),
-                                                 x, y),
-                                               in_dims=(None, 0, 0),
-                                               mlp_cache=cache,
-                                               batch_size=128,
-                                               damping=0.1)
-
-        estimation = ihvp_at_x_ekfac_func([[v]])[0][0]
-        for i in range(5):
-            corr = np.corrcoef(ground_truth[i].detach().numpy(),
-                               estimation[i].detach().numpy())[0, 1]
-            assert corr > 0.95  # noqa: PLR2004
-=======
 
 def test_ihvp_datainf():
     """Testing datainf functionality."""
@@ -569,4 +488,80 @@
     tol = 0.9
     assert (corr(ihvp[0], ihvp_explicit_at_x_func(v_all)[:126]) > tol)
     # For layer 1 weights & biases
->>>>>>> 794f1742
+
+    def test_ihvp_ekfac(self):
+        """Test ihvp_ekfac_at_x."""
+        dim_in, dim_out = 100, 1
+        sample_size = 5000
+
+        class LinearModel(torch.nn.Module):
+            def __init__(self) -> None:
+                super(LinearModel, self).__init__()
+                self.linear = torch.nn.Linear(dim_in, dim_out, bias=False)
+
+            def forward(self, x: torch.Tensor) -> torch.Tensor:
+                x = x.view(x.shape[0], -1)
+                return self.linear(x)
+
+        @manual_cache_forward
+        def custom_forward_method(self, hidden_states):
+            if not hasattr(self, EKFAC_CACHE_KEY):
+                # Normal forward pass
+                hidden_states = hidden_states.view(hidden_states.shape[0], -1)
+                return self.linear(hidden_states)
+
+            # Forward pass with caching i/o variables
+            cache = getattr(self, EKFAC_CACHE_KEY)
+            x1 = hidden_states.view(hidden_states.shape[0], -1)
+            y1 = self.linear(x1)
+            cache.input_hidden_pairs.append((x1, y1))
+            return y1
+
+        model = LinearModel()
+        model_params = {k: p for k, p in model.named_parameters() if p.requires_grad}
+
+        x = torch.randn(sample_size, dim_in)
+        y = torch.randn(sample_size, dim_out)
+        v = torch.randn(5, dim_out, dim_in)
+
+        @flatten_func(model, param_num=0)
+        def f(params):
+            logits = torch.func.functional_call(model, params, x)
+            return torch.mean((logits - y)**2)
+
+        @flatten_func(model, param_num=0)
+        def f_ekfac(params, x, y):
+            # The custom function should zero out gradient
+            with torch.no_grad():
+                for param in model.parameters():
+                    if param.grad is not None:
+                        param.grad.zero_()
+
+            logits = torch.func.functional_call(model, params, x)
+            return torch.mean((logits - y)**2, dim=-1)
+
+        ihvp_explicit_at_x_func = ihvp_at_x_explicit(
+            f,
+            flatten_params(model_params),
+            argnums=0,
+        )
+
+        ground_truth = ihvp_explicit_at_x_func(v.reshape(5, -1))
+
+        model.forward = types.MethodType(custom_forward_method, model)
+        cache = MLPCache()
+        setattr(model, EKFAC_CACHE_KEY, cache)
+
+        ihvp_at_x_ekfac_func = ihvp_at_x_ekfac(f_ekfac,
+                                               *(flatten_params(model_params),
+                                                 x, y),
+                                               in_dims=(None, 0, 0),
+                                               mlp_cache=cache,
+                                               batch_size=128,
+                                               damping=0.1)
+
+        estimation = ihvp_at_x_ekfac_func([[v]])[0][0]
+        for i in range(5):
+            corr = np.corrcoef(ground_truth[i].detach().numpy(),
+                               estimation[i].detach().numpy())[0, 1]
+            assert corr > 0.95  # noqa: PLR2004