--- conflicted
+++ resolved
@@ -1,18 +1,12 @@
 """Unit test for ihvp calculator."""
 
 import torch
-<<<<<<< HEAD
-import sys
-sys.path.append("/u/tli3/dattri_test/dattri")
 
-from dattri.func.ihvp import hvp, hvp_at_x, ihvp_at_x_cg, ihvp_at_x_explicit, ihvp_cg,\
+from torch.func import vmap
+from dattri.func.ihvp import hvp, hvp_at_x, ihvp_at_x_cg, ihvp_at_x_explicit, ihvp_cg, \
 ihvp_at_x_arnoldi, ihvp_arnoldi
-=======
-from torch.func import vmap
+from dattri.func.utils import flatten_func, flatten_params
 
-from dattri.func.ihvp import hvp, hvp_at_x, ihvp_at_x_cg, ihvp_at_x_explicit, ihvp_cg
-from dattri.func.utils import flatten_func, flatten_params
->>>>>>> 4eeeb257
 
 
 class TestIHVP:
@@ -157,7 +151,6 @@
                               rtol=1e-04, atol=1e-07)
         assert ihvp(vec).shape == (5, 2)
 
-<<<<<<< HEAD
     def test_ihvp_arnoldi(self):
         """Test ihvp_arnoldi/ihvp_arnoldi_at_x."""
 
@@ -175,7 +168,7 @@
                               (torch.diag(-1 / x.sin()) @ vec.T).T,
                               rtol=1e-04, atol=1e-07)
         assert ihvp(vec).shape == (5, 2)
-=======
+        
     def test_ihvp_cg_nn(self):
         """Test ihvp_at_x_cg and ihvp_cg for a nn forwarding function ."""
         # create a simple model with example data
@@ -204,4 +197,3 @@
         assert torch.allclose(ihvp_cg_func((flatten_params(model_params),), v),
                               ihvp_explicit_at_x_func(v),
                               rtol=1e-03, atol=1e-07)
->>>>>>> 4eeeb257
